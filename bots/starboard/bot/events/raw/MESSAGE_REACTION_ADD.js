const edit = require('../../utils/edit');
const get = require('../../utils/get');
const warned = {};

exports.run = async (data, client) => {
	const channel = client.channels.get(data.channel_id);
	if (!channel || channel.type !== 'text') return;

	const emoji = client.settings.get(channel.guild.id, 'emoji', client.config.emoji);
	if (data.emoji.name !== emoji) return;

	const board = client.findStarboard(channel.guild, channel.nsfw);
	if (!board || board.id === channel.id) return;

	const message = await get(data.message_id, channel, client);
	if (!message) return;

	const blacklisted = await client.blacklists.has([message.author.id, channel.id], channel.guild.id);
	if (blacklisted) return;

<<<<<<< HEAD
=======
	const removeBotReacts = client.settings.get(channel.guild.id, 'removebotreacts', true);

	const reactor = client.users.get(data.user_id);
	if (reactor.bot && removeBotReacts)
		return message.reactions.get(emoji).users.remove(data.user_id);

>>>>>>> 08131288
	const selfStar = client.settings.get(channel.guild.id, 'selfstar', false);

	if (message.author.id === data.user_id && !selfStar) {
		if (!warned[message.id] && channel.permissionsFor(client.user).has('SEND_MESSAGES'))
			message.reply('you can\'t star your own messages!');

		if (channel.permissionsFor(channel.guild.me).has('MANAGE_MESSAGES') && message.reactions.has(emoji))
			message.reactions.get(emoji).users.remove(data.user_id);

		return warned[message.id] = true;
	}

	const minimum = client.settings.get(channel.guild.id, 'minimum', 1);
	const reactions = message.reactions.has(emoji) ? message.reactions.get(emoji).count : 0

	if (reactions < minimum) return;

	const embed = client.generateEmbed(message, reactions);
	const sent = await client.starboard.getSent(message.id);
	if (sent)
		try {
			await edit(board, sent, embed);
			await client.starboard.update(message, reactions);
		} catch (_) {}
	else {
		const { id } = await board.send(embed);
		await client.starboard.create(message, reactions, id);
	}
};

/**
{
	user_id: '219204779426054146',
	message_id: '398594455445438464',
	emoji: {
		name: '⭐',
		id: null,
		animated: false
	},
	channel_id: '397142087369490432'
}
*/<|MERGE_RESOLUTION|>--- conflicted
+++ resolved
@@ -18,15 +18,12 @@
 	const blacklisted = await client.blacklists.has([message.author.id, channel.id], channel.guild.id);
 	if (blacklisted) return;
 
-<<<<<<< HEAD
-=======
 	const removeBotReacts = client.settings.get(channel.guild.id, 'removebotreacts', true);
 
 	const reactor = client.users.get(data.user_id);
 	if (reactor.bot && removeBotReacts)
 		return message.reactions.get(emoji).users.remove(data.user_id);
 
->>>>>>> 08131288
 	const selfStar = client.settings.get(channel.guild.id, 'selfstar', false);
 
 	if (message.author.id === data.user_id && !selfStar) {
